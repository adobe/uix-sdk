--- conflicted
+++ resolved
@@ -1,10 +1,6 @@
 {
   "name": "@adobe/uix-guest",
-<<<<<<< HEAD
-  "version": "0.8.6",
-=======
   "version": "0.9.0",
->>>>>>> d00f43ad
   "publishConfig": {
     "access": "public"
   },
@@ -22,11 +18,7 @@
   ],
   "bugs": "https://github.com/adobe/uix-sdk/issues",
   "dependencies": {
-<<<<<<< HEAD
-    "@adobe/uix-core": "^0.8.6"
-=======
     "@adobe/uix-core": "^0.9.0"
->>>>>>> d00f43ad
   },
   "files": [
     "README.md",
