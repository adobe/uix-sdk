--- conflicted
+++ resolved
@@ -18,13 +18,9 @@
   ],
   "bugs": "https://github.com/adobe/uix-sdk/issues",
   "dependencies": {
-<<<<<<< HEAD
-    "@adobe/uix-core": "^0.9.1",
+    "@adobe/uix-core": "^0.9.2",
     "ajv": "^8.12.0",
     "js-yaml": "^4.1.0"
-=======
-    "@adobe/uix-core": "^0.9.2"
->>>>>>> b961abf0
   },
   "files": [
     "README.md",
